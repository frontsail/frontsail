--- conflicted
+++ resolved
@@ -39,11 +39,10 @@
     .replace(/^(> *[0-9]*)( *\|)/gm, color('$1') + pc.gray('$2'))
     .replace(/^( *[0-9]* *\|)/gm, pc.gray('$1'))
 
-<<<<<<< HEAD
   const output = [
     '',
     bgColor(' '.repeat(severity.length + 2)),
-    pc.gray(`${path}:${location.start.line}`),
+    pc.gray(`${path}:${location.start.line}:${location.start.column}`),
     bgColor(` ${pc.black(uppercaseFirstLetter(severity))} `),
     color(message),
     frame,
@@ -54,13 +53,4 @@
   }
 
   return output
-=======
-  console.log('')
-  console.log(
-    bgColor(' '.repeat(severity.length + 2)),
-    pc.gray(`${path}:${location.start.line}:${location.start.column}`),
-  )
-  console.log(bgColor(` ${pc.black(uppercaseFirstLetter(severity))} `), color(message))
-  console.log(frame)
->>>>>>> 937e7973
 }